--- conflicted
+++ resolved
@@ -85,16 +85,7 @@
 
         let action: Action = serde_json::from_slice(&publish.payload)?;
         debug!("Action = {:?}", action);
-<<<<<<< HEAD
-
-        if !self.config.actions.contains(&action.name) {
-            self.bridge_actions_tx.try_send(action)?;
-        } else {
-            self.native_actions_tx.try_send(action)?;
-        }
-=======
         self.native_actions_tx.try_send(action)?;
->>>>>>> f77832cb
 
         Ok(())
     }
