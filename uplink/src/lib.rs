#[doc = include_str ! ("../../README.md")]
use std::sync::Arc;
use std::thread;

use anyhow::Error;

use flume::{bounded, Receiver, Sender};
use log::error;
use tokio::task;

pub mod base;
pub mod collector;

pub mod config {
    pub use crate::base::{Config, Ota, Persistence, Stats};
    use config::{Environment, File, FileFormat};
    use std::fs;
    use structopt::StructOpt;

    #[derive(StructOpt, Debug)]
    #[structopt(name = "uplink", about = "collect, batch, compress, publish")]
    pub struct CommandLine {
        /// Binary version
        #[structopt(skip = env ! ("VERGEN_BUILD_SEMVER"))]
        pub version: String,
        /// Build profile
        #[structopt(skip = env ! ("VERGEN_CARGO_PROFILE"))]
        pub profile: String,
        /// Commit SHA
        #[structopt(skip = env ! ("VERGEN_GIT_SHA"))]
        pub commit_sha: String,
        /// Commit SHA
        #[structopt(skip = env ! ("VERGEN_GIT_COMMIT_TIMESTAMP"))]
        pub commit_date: String,
        /// config file
        #[structopt(short = "c", help = "Config file")]
        pub config: Option<String>,
        /// config file
        #[structopt(short = "a", help = "Authentication file")]
        pub auth: String,
        /// log level (v: info, vv: debug, vvv: trace)
        #[structopt(short = "v", long = "verbose", parse(from_occurrences))]
        pub verbose: u8,
        /// list of modules to log
        #[structopt(short = "m", long = "modules")]
        pub modules: Vec<String>,
    }

    const DEFAULT_CONFIG: &str = r#"
    bridge_port = 5555
    max_packet_size = 102400
    max_inflight = 100

    # Whitelist of binaries which uplink can spawn as a process
    # This makes sure that user is protected against random actions
    # triggered from cloud.
    actions = ["tunshell"]

    [persistence]
    path = "/tmp/uplink"
    max_file_size = 104857600 # 100MB
    max_file_count = 3

    [streams.metrics]
    topic = "/tenants/{tenant_id}/devices/{device_id}/events/metrics/jsonarray"
    buf_size = 10

    # Action status stream from status messages from bridge
    [streams.action_status]
    topic = "/tenants/{tenant_id}/devices/{device_id}/action/status"
    buf_size = 1

    [ota]
    enabled = false
    path = "/var/tmp/ota-file"

    [stats]
    enabled = false
    process_names = ["uplink"]
    update_period = 30
"#;

    /// Reads config file to generate config struct and replaces places holders
    /// like bike id and data version
<<<<<<< HEAD
    pub fn initialize(auth_config: &str, uplink_config: &str) -> Result<Config, anyhow::Error> {
        let config = config::Config::builder()
            .add_source(File::from_str(DEFAULT_CONFIG, FileFormat::Toml))
            .add_source(File::from_str(uplink_config, FileFormat::Toml))
            .add_source(File::from_str(auth_config, FileFormat::Json))
            .add_source(Environment::default())
            .build()?;

        let mut config: Config = config.try_deserialize()?;
=======
    pub fn initialize(
        auth_config: &str,
        uplink_config: &str,
    ) -> Result<Config, anyhow::Error> {
        let mut config = Figment::new().merge(Data::<Toml>::string(DEFAULT_CONFIG));

        config = config.merge(Data::<Toml>::string(uplink_config));

        let mut config: Config = config
            .join(Data::<Json>::string(auth_config))
            .extract()
            .with_context(|| "Config error".to_string())?;
>>>>>>> eb0c9f2e

        if config.simulator.is_some() {
            config.device_id = "+".to_string();
        }

        if let Some(persistence) = &config.persistence {
            fs::create_dir_all(&persistence.path)?;
        }
        let tenant_id = config.project_id.trim();
        let device_id = config.device_id.trim();
        for config in config.streams.values_mut() {
            let topic = str::replace(&config.topic, "{tenant_id}", tenant_id);
            config.topic = topic;

            let topic = str::replace(&config.topic, "{device_id}", device_id);
            config.topic = topic;
        }

        Ok(config)
    }
}

pub use base::actions;
use base::actions::ota::OtaDownloader;
use base::actions::tunshell::TunshellSession;
use base::actions::Actions;
pub use base::actions::{Action, ActionResponse};
use base::mqtt::Mqtt;
use base::serializer::Serializer;
pub use base::{Config, Package, Point, Stream};
pub use collector::simulator;
use collector::systemstats::StatCollector;
pub use collector::tcpjson::{Bridge, Payload};
pub use disk::Storage;

pub struct Uplink {
    config: Arc<Config>,
    action_rx: Receiver<Action>,
    action_tx: Sender<Action>,
    data_rx: Receiver<Box<dyn Package>>,
    data_tx: Sender<Box<dyn Package>>,
    action_status: Stream<ActionResponse>,
}

impl Uplink {
    pub fn new(config: Arc<Config>) -> Result<Uplink, Error> {
        let (action_tx, action_rx) = bounded(10);
        let (data_tx, data_rx) = bounded(10);

        let action_status_topic = &config
            .streams
            .get("action_status")
            .ok_or_else(|| Error::msg("Action status topic missing from config"))?
            .topic;
        let action_status = Stream::new("action_status", action_status_topic, 1, data_tx.clone());

        Ok(Uplink { config, action_rx, action_tx, data_rx, data_tx, action_status })
    }

    pub fn spawn(&mut self) -> Result<(), Error> {
        // Launch a thread to handle tunshell access
        let (tunshell_keys_tx, tunshell_keys_rx) = bounded(10);
        let tunshell_config = self.config.clone();
        let tunshell_session = TunshellSession::new(
            tunshell_config,
            false,
            tunshell_keys_rx,
            self.action_status.clone(),
        );
        thread::spawn(move || tunshell_session.start());

        // Launch a thread to handle downloads for OTA updates
        let (ota_tx, ota_downloader) = OtaDownloader::new(
            self.config.clone(),
            self.action_status.clone(),
            self.action_tx.clone(),
        )?;
        if self.config.ota.enabled {
            thread::spawn(move || ota_downloader.start());
        }

        // Launch a thread to collect system statistics
        let stat_collector = StatCollector::new(self.config.clone(), self.data_tx.clone());
        if self.config.stats.enabled {
            thread::spawn(move || stat_collector.start());
        }

        let (raw_action_tx, raw_action_rx) = bounded(10);
        let mut mqtt = Mqtt::new(self.config.clone(), raw_action_tx);
        let serializer = Serializer::new(self.config.clone(), self.data_rx.clone(), mqtt.client())?;

        let actions = Actions::new(
            self.config.clone(),
            raw_action_rx,
            tunshell_keys_tx,
            ota_tx,
            self.action_status.clone(),
            self.action_tx.clone(),
        );

        // Launch a thread to handle incoming and outgoing MQTT packets
        let rt = tokio::runtime::Runtime::new()?;
        thread::spawn(move || {
            rt.block_on(async {
                // Collect and forward data from connected applications as MQTT packets
                task::spawn(async move {
                    if let Err(e) = serializer.start().await {
                        error!("Serializer stopped!! Error = {:?}", e);
                    }
                });

                // Receive [Action]s
                task::spawn(async move {
                    mqtt.start().await;
                });

                // Process and forward received [Action]s to connected applications
                actions.start().await;
            })
        });

        Ok(())
    }

    pub fn bridge_action_rx(&self) -> Receiver<Action> {
        self.action_rx.clone()
    }

    pub fn bridge_data_tx(&self) -> Sender<Box<dyn Package>> {
        self.data_tx.clone()
    }

    pub fn action_status(&self) -> Stream<ActionResponse> {
        self.action_status.clone()
    }
}<|MERGE_RESOLUTION|>--- conflicted
+++ resolved
@@ -82,7 +82,6 @@
 
     /// Reads config file to generate config struct and replaces places holders
     /// like bike id and data version
-<<<<<<< HEAD
     pub fn initialize(auth_config: &str, uplink_config: &str) -> Result<Config, anyhow::Error> {
         let config = config::Config::builder()
             .add_source(File::from_str(DEFAULT_CONFIG, FileFormat::Toml))
@@ -92,20 +91,6 @@
             .build()?;
 
         let mut config: Config = config.try_deserialize()?;
-=======
-    pub fn initialize(
-        auth_config: &str,
-        uplink_config: &str,
-    ) -> Result<Config, anyhow::Error> {
-        let mut config = Figment::new().merge(Data::<Toml>::string(DEFAULT_CONFIG));
-
-        config = config.merge(Data::<Toml>::string(uplink_config));
-
-        let mut config: Config = config
-            .join(Data::<Json>::string(auth_config))
-            .extract()
-            .with_context(|| "Config error".to_string())?;
->>>>>>> eb0c9f2e
 
         if config.simulator.is_some() {
             config.device_id = "+".to_string();
