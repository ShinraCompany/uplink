--- conflicted
+++ resolved
@@ -46,6 +46,7 @@
 # systemstats
 sysinfo = "0.26"
 # logcat
+time = "0.3"
 lazy_static = "1.4.0"
 # installer
 tar = "0.4"
@@ -53,17 +54,12 @@
 # device_shadow
 surge-ping = "0.8"
 
-[target.'cfg(target_os = "android")'.dependencies]
-time = "0.3"
+# clickhouse
+clickhouse = "0.11.5"
 
 [target.'cfg(unix)'.dependencies]
 signal-hook = "0.3"
 signal-hook-tokio = { version = "0.3", features = ["futures-v0_3"] }
-<<<<<<< HEAD
-surge-ping = "0.8"
-clickhouse = "0.11.5"
-=======
->>>>>>> c8534c8c
 
 [build-dependencies]
 vergen = { version = "7", features = ["git", "build", "time"] }
